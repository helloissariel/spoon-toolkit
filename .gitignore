--- conflicted
+++ resolved
@@ -1,8 +1,5 @@
-<<<<<<< HEAD
+
 *.egg-info
 __pycache__/
 *.pyc
-=======
-/.idea
-*.egg-info
->>>>>>> ec96b0bf
+/.idea